/**
 * @file
 * @brief
 * @rst
 * See :ref:`event.h section <event_h>` in Sphinx documentation.
 * @endrst
 *
 * @author Ian Ress
 * @version 0.1
 * @date 2024-04-07
 * @copyright Copyright (c) 2024
 */

#ifndef ECU_EVENT_H_
#define ECU_EVENT_H_

/*------------------------------------------------------------*/
/*------------------------- INCLUDES -------------------------*/
/*------------------------------------------------------------*/

/* STDLib. */
#include <stdbool.h>
#include <stddef.h>
#include <stdint.h>

/*------------------------------------------------------------*/
/*-------------------------- MACROS --------------------------*/
/*------------------------------------------------------------*/

/**
 * @brief Verify user-defined event correctly inherits @ref ecu_event.
 * @details Returns true if @ref ecu_event is a base class of @p derived_.
 * False otherwise. This macro is meant to be used at compile-time.
 *
 * @param base_ Name of @ref ecu_event member declared in user's @p derived_ type.
 * @param derived_ User-defined event type that inherits @ref ecu_event base class.
 * I.e. struct derived_event.
 */
#define ECU_EVENT_IS_BASE_OF(base_, derived_) \
    ((bool)(offsetof(derived_, base_) == (size_t)(0)))

/**
 * @brief Upcasts derived event class pointer @p e_ to an @ref ecu_event
 * base class pointer.
 * @details This macro should be used when dispatching derived events to
 * ECU library functions.
 *
 * @param e_ Pointer to user-defined event that inherits @ref ecu_event.
 * This can be a pointer to const or non-const.
 */
#define ECU_EVENT_BASE_CAST(e_) \
    ((const struct ecu_event *)(e_))

/*------------------------------------------------------------*/
/*------------------------ EVENT IDS -------------------------*/
/*------------------------------------------------------------*/

/**
 * @brief Event IDs reserved for ECU library.
 * @details Scheme that allows the library and users to uniquely define
 * their own event IDs without conflicts. Event IDs reserved for ECU
 * library will always be negative. Event IDs the user defines will
 * start at 0 which is always @ref ECU_USER_EVENT_ID_BEGIN.
 */
enum ecu_reserved_event_ids
{
    /*------------------------------------------------------------------*/
    /*--------------------- RESERVED EVENT IDS SECTION -----------------*/
    /*--------- LAST MEMBER MUST EQUAL ECU_VALID_EVENT_ID_BEGIN --------*/
    /*------------------------------------------------------------------*/
    /* ADD FUTURE PRIVATE AND RESERVED EVENTS HERE. */
    ECU_RESERVED_EVENT_ID = -1, /**< PRIVATE. FOR LIBRARY USE ONLY. */
    /*******************************/
    ECU_VALID_EVENT_ID_BEGIN = 0, /**< PRIVATE. FOR LIBRARY USE ONLY. Start of reserved IDs that the user can assign to events. */

    /*------------------------------------------------------------------*/
    /*--------------------- AVAILABLE EVENT IDS SECTION ----------------*/
    /*--------- FIRST MEMBER MUST EQUAL ECU_VALID_EVENT_ID_BEGIN -------*/
    /*------------------------------------------------------------------*/
    ECU_USER_EVENT_ID_BEGIN = ECU_VALID_EVENT_ID_BEGIN /**< 0. Start of user-defined event IDs. Will always be 0 for future compatibility. */
};

/**
<<<<<<< HEAD
 * @private
 * @brief PRIVATE. Generic type that represents an event ID.
 * @details Used so the library can implicitly typecast between this
 * value, @ref ecu_reserved_event_ids enumerations, and user-defined
=======
 * @brief PRIVATE. Generic type that represents an event ID. 
 * @details Used so the library can implicitly typecast between this 
 * value, @ref ecu_reserved_event_ids enumerations, and user-defined 
>>>>>>> 1049cc04
 * event ID enumerations.
 *
 * @warning This must be a signed integer type in order to
 * handle @ref ecu_reserved_event_ids enumerations less than 0. A
 * compilation error will occur if this is declared as an unsigned
 * type.
 */
typedef int32_t ecu_event_id;

/*------------------------------------------------------------*/
/*--------------------- BASE EVENT CLASS ---------------------*/
/*------------------------------------------------------------*/

/**
 * @brief Base event class.
 * @details Only contains the minimum event information required which
 * is the event ID. Users inherit this class to add custom data to their
 * events.
 */
struct ecu_event
{
    /// @brief Identifies the type of event that was dispatched.
    ecu_event_id id;
};

/*------------------------------------------------------------*/
/*--------------------- PUBLIC FUNCTIONS ---------------------*/
/*------------------------------------------------------------*/

#ifdef __cplusplus
extern "C" {
#endif

/**
 * @pre Memory already allocated for @p me
 * @brief Assign ID to an event.
 *
 * @param me Event to initialize. This cannot be NULL. To pass in a
 * derived event, user must explicitly upcast to an @ref ecu_event
 * base class. Do not use @ref ECU_EVENT_BASE_CAST() since the macro
 * const casts.
 * @param id_0 User-defined event ID. This must be greater than or
 * equal to @ref ECU_VALID_EVENT_ID_BEGIN.
 */
extern void ecu_event_ctor(struct ecu_event *me,
                           ecu_event_id id_0);

#ifdef __cplusplus
}
#endif

#endif /* ECU_EVENT_H_ */<|MERGE_RESOLUTION|>--- conflicted
+++ resolved
@@ -81,16 +81,9 @@
 };
 
 /**
-<<<<<<< HEAD
- * @private
- * @brief PRIVATE. Generic type that represents an event ID.
- * @details Used so the library can implicitly typecast between this
- * value, @ref ecu_reserved_event_ids enumerations, and user-defined
-=======
  * @brief PRIVATE. Generic type that represents an event ID. 
  * @details Used so the library can implicitly typecast between this 
  * value, @ref ecu_reserved_event_ids enumerations, and user-defined 
->>>>>>> 1049cc04
  * event ID enumerations.
  *
  * @warning This must be a signed integer type in order to
