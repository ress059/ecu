/**
 * @file
 * @brief
 * @rst
 * See :ref:`object_id.h section <object_id_h>` in Sphinx documentation.
 * @endrst
 *
 * @author Ian Ress
 * @version 0.1
 * @date 2024-04-07
 * @copyright Copyright (c) 2024
 */

#ifndef ECU_OBJECT_ID_H_
#define ECU_OBJECT_ID_H_

/*------------------------------------------------------------*/
/*------------------------- INCLUDES -------------------------*/
/*------------------------------------------------------------*/

/* STDLib. */
#include <stdint.h>

/*------------------------------------------------------------*/
/*------------------------ OBJECT IDS ------------------------*/
/*------------------------------------------------------------*/

/**
 * @brief Object IDs reserved for ECU library.
 * @details Scheme that allows the library and users to uniquely define
 * their own object IDs without conflicts. Object IDs reserved for ECU
 * library will always be negative. Object IDs the user defines will
 * start at 0 which is always @ref ECU_USER_OBJECT_ID_BEGIN.
 */
enum ecu_reserved_object_ids
{
    /*------------------------------------------------------------------*/
    /*-------------------- RESERVED OBJECT IDS SECTION -----------------*/
    /*-------- LAST MEMBER MUST EQUAL ECU_VALID_OBJECT_ID_BEGIN --------*/
    /*------------------------------------------------------------------*/
    /* ADD FUTURE PRIVATE AND RESERVED IDS HERE. */
    ECU_OBJECT_ID_RESERVED = -2, /**< PRIVATE. FOR LIBRARY USE ONLY. */
    /*******************************/
    ECU_VALID_OBJECT_ID_BEGIN = -1, /**< PRIVATE. FOR LIBRARY USE ONLY. Start of reserved IDs that the user can assign to objects. */

    /*------------------------------------------------------------------*/
    /*-------------------- AVAILABLE OBJECT IDS SECTION ----------------*/
    /*-------- FIRST MEMBER MUST EQUAL ECU_VALID_OBJECT_ID_BEGIN -------*/
    /*------------------------------------------------------------------*/
    ECU_OBJECT_ID_UNUSED = ECU_VALID_OBJECT_ID_BEGIN, /**< Reserved ID. Signifies that object ID mechanism is not used. */
    ECU_USER_OBJECT_ID_BEGIN = 0                      /**< 0. Start of user-defined IDs. Must always be 0 for future compatibility. */
};

/**
<<<<<<< HEAD
 * @private
 * @brief PRIVATE. Generic type that represents an object ID.
 * @details Used so the library can implicitly typecast between this
 * value, @ref ecu_reserved_object_ids enumerations, and user-defined
=======
 * @brief PRIVATE. Generic type that represents an object ID. 
 * @details Used so the library can implicitly typecast between this 
 * value, @ref ecu_reserved_object_ids enumerations, and user-defined 
>>>>>>> 1049cc04
 * object ID enumerations.
 *
 * @warning This must be a signed integer type in order to
 * handle @ref ecu_reserved_object_ids enumerations less than 0. A
 * compilation error will occur if this is declared as an unsigned
 * type.
 */
typedef int32_t ecu_object_id;

#endif /* ECU_OBJECT_ID_H_ */<|MERGE_RESOLUTION|>--- conflicted
+++ resolved
@@ -52,16 +52,9 @@
 };
 
 /**
-<<<<<<< HEAD
- * @private
- * @brief PRIVATE. Generic type that represents an object ID.
- * @details Used so the library can implicitly typecast between this
- * value, @ref ecu_reserved_object_ids enumerations, and user-defined
-=======
  * @brief PRIVATE. Generic type that represents an object ID. 
  * @details Used so the library can implicitly typecast between this 
  * value, @ref ecu_reserved_object_ids enumerations, and user-defined 
->>>>>>> 1049cc04
  * object ID enumerations.
  *
  * @warning This must be a signed integer type in order to
