/**
 * @file
 * @brief
 * @rst
 * See :ref:`dlist.h section <dlist_h>` in Sphinx documentation.
 * @endrst
 *
 * @author Ian Ress
 * @version 0.1
 * @date 2024-04-05
 * @copyright Copyright (c) 2024
 */

#ifndef ECU_DLIST_H_
#define ECU_DLIST_H_

/*------------------------------------------------------------*/
/*------------------------- INCLUDES -------------------------*/
/*------------------------------------------------------------*/

/* STDLib. */
#include <stdbool.h>
#include <stddef.h> /* offsetof() */
#include <stdint.h>

/* ecu_dnode::id */
#include "ecu/object_id.h"

/*------------------------------------------------------------*/
/*---------------------- DEFINES AND MACROS ------------------*/
/*------------------------------------------------------------*/

/**
 * @brief Convenience define for @ref ecu_dlist_insert_before()
 * and @ref ecu_dlist_sort(). Pass to these functions if optional
 * callback object is not needed.
 */
#define ECU_DNODE_OBJ_UNUSED \
    ((void *)0)

/**
 * @brief Convenience define for @ref ecu_dnode_ctor().
 * @details Pass this value to @ref ecu_dnode_ctor() if
 * a user-defined node destructor is not needed.
 */
#define ECU_DNODE_DESTROY_UNUSED \
    ((void (*)(struct ecu_dnode *, ecu_object_id))0)

/**
 * @brief Access user-defined data stored in a dlist node. Converts
 * a dlist node into the user-defined type stored in the list.
 *
 * @param ptr_ Address of dlist node within the user-defined @p type_.
 * This should always be of type (struct ecu_dnode *), never
 * (const struct ecu_dnode *).
 * @param type_ User-defined node type stored in the list.
 * Const specifier should never be supplied. I.e. struct my_type,
 * never const struct my_type.
 * @param member_ Member name of the dlist node within @p type_.
 */
#define ECU_DNODE_GET_ENTRY(ptr_, type_, member_) \
    ((type_ *)((uint8_t *)(ptr_) - offsetof(type_, member_)))

/**
 * @brief Read user-defined data stored in a dlist node. Converts
 * a dlist node into the user-defined type stored in the list.
 *
 * @param ptr_ Address of dlist node within the user-defined @p type_.
 * This can be of type (struct ecu_dnode *) or (const struct ecu_dnode *).
 * @param type_ User-defined node type stored in the list.
 * Const specifier should never be supplied. I.e. struct my_type,
 * never const struct my_type.
 * @param member_ Member name of the dlist node within @p type_.
 */
#define ECU_DNODE_GET_CONST_ENTRY(ptr_, type_, member_) \
    ((const type_ *)((const uint8_t *)(ptr_) - offsetof(type_, member_)))

/**
 * @brief Helper macro that iterates over an entire list. Use of
 * this macro also protects the application from iterator API changes.
 *
 * @param var_ Loop variable name. This will store pointers to @ref ecu_dnode.
 * @param iter_ Pointer to @ref ecu_dlist_iterator.
 * @param list_ Pointer to @ref ecu_dlist to iterate over.
 */
#define ECU_DLIST_FOR_EACH(var_, iter_, list_)                            \
    for (struct ecu_dnode *var_ = ecu_dlist_iterator_begin(iter_, list_); \
         var_ != ecu_dlist_iterator_end(iter_);                           \
         var_ = ecu_dlist_iterator_next(iter_))

/**
 * @brief Helper macro that iterates over an entire list. Use of
 * this macro also protects the application from iterator API changes.
 *
 * @param var_ Loop variable name. This will store pointers to const @ref ecu_dnode.
 * @param citer_ Pointer to @ref ecu_dlist_const_iterator.
 * @param list_ Pointer to @ref ecu_dlist to iterate over.
 */
#define ECU_DLIST_CONST_FOR_EACH(var_, citer_, list_)                                  \
    for (const struct ecu_dnode *var_ = ecu_dlist_const_iterator_begin(citer_, list_); \
         var_ != ecu_dlist_const_iterator_end(citer_);                                 \
         var_ = ecu_dlist_const_iterator_next(citer_))

/*------------------------------------------------------------*/
/*-------------------------- DLIST ---------------------------*/
/*------------------------------------------------------------*/

/**
 * @brief Single node within list. User-defined 
 * nodes contain this object.
 * 
 * @warning PRIVATE. Unless otherwise specified, all 
 * members can only be edited via the public API.
 */
struct ecu_dnode
{
    /// @brief Next node in list.
    struct ecu_dnode *next;

    /// @brief Previous node in list.
    struct ecu_dnode *prev;

<<<<<<< HEAD
    /**
     * @private
     * @brief PRIVATE. Optional user-defined node destructor.
     * @details Executes when @ref ecu_dlist_destroy() or
     * @ref ecu_dnode_destroy() is called.
     */
=======
    /// @brief Optional user-defined node destructor. Executes 
    /// when @ref ecu_dlist_destroy() or @ref ecu_dnode_destroy() 
    /// are called.
>>>>>>> 1049cc04
    void (*destroy)(struct ecu_dnode *me, ecu_object_id id);

    /// @brief Optional node ID. Helps user identify 
    /// different types stored in the same list.
    ecu_object_id id;
};

/**
 * @brief Intrusive, doubly-linked list.
 * 
 * @warning PRIVATE. Unless otherwise specified, all 
 * members can only be edited via the public API.
 */
struct ecu_dlist
{
    /// @brief Dummy node used as delimiter to represent
    /// start and end of list. Not apart of user's list.
    struct ecu_dnode head;
};

/*------------------------------------------------------------*/
/*--------------------- DLIST ITERATORS ----------------------*/
/*------------------------------------------------------------*/

/**
 * @brief Non-const list iterator.
 * 
 * @warning PRIVATE. Unless otherwise specified, all 
 * members can only be edited via the public API.
 */
struct ecu_dlist_iterator
{
<<<<<<< HEAD
    /**
     * @private
     * @brief PRIVATE. List that is being iterated.
     * @details List's HEAD is used as a delimiter.
     */
=======
    /// @brief List that is being iterated. List's 
    /// HEAD is used as a delimiter.
>>>>>>> 1049cc04
    struct ecu_dlist *list;

    /// @brief Current position in list.
    struct ecu_dnode *current;

<<<<<<< HEAD
    /**
     * @private
     * @brief PRIVATE. Next position in the list.
     * @details Allows user to safely add and remove nodes
     * in the middle of an iteration.
     */
=======
    /// @brief Next position in the list. Allows user to 
    /// safely add and remove nodes in the middle of an 
    /// iteration.
>>>>>>> 1049cc04
    struct ecu_dnode *next;
};

/**
 * @brief Const list iterator.
 * 
 * @warning PRIVATE. Unless otherwise specified, all 
 * members can only be edited via the public API.
 */
struct ecu_dlist_const_iterator
{
<<<<<<< HEAD
    /**
     * @private
     * @brief PRIVATE. List that is being iterated.
     * @details List's HEAD is used as a delimiter.
     */
=======
    /// @brief List that is being iterated. List's 
    /// HEAD is used as a delimiter.
>>>>>>> 1049cc04
    const struct ecu_dlist *list;

    /// @brief Current position in list.
    const struct ecu_dnode *current;

<<<<<<< HEAD
    /**
     * @private
     * @brief PRIVATE. Next position in the list.
     * @details Allows user to safely add and remove nodes
     * in the middle of an iteration.
     */
=======
    /// @brief Next position in the list. Allows user to 
    /// safely add and remove nodes in the middle of an 
    /// iteration.
>>>>>>> 1049cc04
    const struct ecu_dnode *next;
};

/*------------------------------------------------------------*/
/*------------------ DNODE MEMBER FUNCTIONS ------------------*/
/*------------------------------------------------------------*/

#ifdef __cplusplus
extern "C" {
#endif

/**
 * @name Dnode Constructors
 */
/**@{*/
/**
 * @pre Memory already allocated for @p me.
 * @brief Node constructor.
 *
 * @warning @p me must not be an active node within a list, otherwise behavior
 * is undefined.
 *
 * @param me Node to construct. This cannot be NULL.
 * @param destroy_0 Optional callback. Defines any <b>additional</b> cleanup
 * needed to fully destroy this user-defined node. Do not use API calls that edit
 * the ecu_dnode (node insert, remove, etc) within this callback. Doing so is undefined
 * behavior. Executes when node is destroyed via @ref ecu_dnode_destroy(). Also
 * executes when node is in list that is destroyed via @ref ecu_dlist_destroy().
 * Supply @ref ECU_DNODE_DESTROY_UNUSED if unused.
 * @param id_0 Optional ID to assign to node. Used to identify different user-defined
 * types stored in the same list. Supply @ref ECU_OBJECT_ID_UNUSED if unused. This
 * value must be greater than or equal to @ref ECU_VALID_OBJECT_ID_BEGIN
 */
extern void ecu_dnode_ctor(struct ecu_dnode *me,
                           void (*destroy_0)(struct ecu_dnode *me, ecu_object_id id),
                           ecu_object_id id_0);

/**
 * @pre @p me previously constructed via call to @ref ecu_dnode_ctor().
 * @brief Node destructor.
 * @details Removes node if it is in a list. Executes the user-defined
 * destructor if one was supplied to @ref ecu_dnode_ctor(). Node must
 * be reconstructed via @ref ecu_dnode_ctor() in order to be used again.
 *
 * @warning Memory is not freed since ECU is meant to be used without
 * dynamic memory allocation. If the supplied node was allocated on the
 * heap user must free it themselves. It is recommended to do this
 * inside the user-defined destroy callback passed to @ref ecu_dnode_ctor().
 *
 * @param me Node to destroy. This cannot be @ref ecu_dlist.head
 */
extern void ecu_dnode_destroy(struct ecu_dnode *me);
/**@}*/

/**
 * @name Dnode Member Functions
 */
/**@{*/
/**
 * @pre @p me and @p position previously constructed via call to @ref ecu_dnode_ctor().
 * @brief Insert node before specified position in list.
 *
 * @param me Node to insert in the list. Node cannot already be in a list. This
 * cannot be @ref ecu_dlist.head.
 * @param position Insert before this position. @p position must be within a list.
 * Node will be new TAIL if this is @ref ecu_dlist.head.
 */
extern void ecu_dnode_insert_before(struct ecu_dnode *me, struct ecu_dnode *position);

/**
 * @pre @p me and @p position previously constructed via call to @ref ecu_dnode_ctor().
 * @brief Insert node after specified position in list.
 *
 * @param me Node to insert in the list. Node cannot already be in a list. This
 * cannot be @ref ecu_dlist.head.
 * @param position Insert after this position. @p position must be within a list.
 * Node will be at the front of the list if this is @ref ecu_dlist.head.
 */
extern void ecu_dnode_insert_after(struct ecu_dnode *me, struct ecu_dnode *position);

/**
 * @pre @p me previously constructed via call to @ref ecu_dnode_ctor().
<<<<<<< HEAD
 * @brief Removes node from list. Node can be reused and added to another
 * list without reconstruction.
 *
 * @param me Node to remove. This must be within a list. This cannot
 * be @ref ecu_dlist.head.
=======
 * @brief If node is in list, it is removed. Node can be reused and 
 * added to another list without reconstruction.
 * 
 * @param me Node to remove. This cannot be @ref ecu_dlist.head.
>>>>>>> 1049cc04
 */
extern void ecu_dnode_remove(struct ecu_dnode *me);

/**
 * @pre @p me previously constructed via call to @ref ecu_dnode_ctor().
 * @brief Returns true if node is in list. False otherwise.
 *
 * @param me Node to check.
 */
extern bool ecu_dnode_in_list(const struct ecu_dnode *me);

/**
 * @pre @p me previously constructed via call to @ref ecu_dnode_ctor().
 * @brief Returns node ID. Used to identity different user-defined types
 * stored in the same list.
 *
 * @param me Node to check. This cannot be @ref ecu_dlist.head.
 */
extern ecu_object_id ecu_dnode_get_id(const struct ecu_dnode *me);
/**@}*/

/*------------------------------------------------------------*/
/*------------------ DLIST MEMBER FUNCTIONS ------------------*/
/*------------------------------------------------------------*/

/**
 * @name DList Constructors
 */
/**@{*/
/**
 * @pre Memory already allocated for @p me.
 * @brief List constructor.
 *
 * @warning @p me must not be an active list, otherwise
 * behavior is undefined.
 *
 * @param me List to construct. This cannot be NULL.
 */
extern void ecu_dlist_ctor(struct ecu_dlist *me);

/**
 * @pre @p me previously constructed via call to @ref ecu_dlist_ctor().
 * @brief List destructor.
 * @details Destroys list and all nodes within the list. List and nodes
 * must be reconstructed in order to be used again.
 *
 * @warning Memory is not freed since ECU is meant to be used without
 * dynamic memory allocation. If the supplied list or any nodes within the
 * list were allocated on the heap, user must free it themselves. It is
 * recommended to free the nodes inside the destroy callbacks passed to
 * @ref ecu_dnode_ctor(). The list must be freed elsewhere.
 *
 * @param me List to destroy.
 */
extern void ecu_dlist_destroy(struct ecu_dlist *me);
/**@}*/

/**
 * @name DList Member Functions
 */
/**@{*/
/**
 * @pre @p me previously constructed via call to @ref ecu_dlist_ctor().
 * @brief Removes all nodes from the list. List and nodes can be reused
 * without reconstruction.
 *
 * @param me List to clear.
 */
extern void ecu_dlist_clear(struct ecu_dlist *me);

/**
 * @pre @p me previously constructed via call to @ref ecu_dlist_ctor().
 * @brief If list is not empty, returns a pointer to the front node.
 * If list is empty, returns NULL.
 * 
 * @param me List to check.
 */
extern struct ecu_dnode *ecu_dlist_front(struct ecu_dlist *me);

/**
 * @pre @p me previously constructed via call to @ref ecu_dlist_ctor().
 * @brief If list is not empty, returns a pointer to the front node.
 * If list is empty, returns NULL.
 * 
 * @param me List to check.
 */
extern const struct ecu_dnode *ecu_dlist_cfront(const struct ecu_dlist *me);

/**
 * @pre @p me previously constructed via call to @ref ecu_dlist_ctor().
 * @pre @p node previously constructed via call to @ref ecu_dnode_ctor().
 * @brief Insert node to front of list.
 *
 * @param me List to add to.
 * @param node Node to add. This cannot already be within a list.
 * This cannot be @ref ecu_dlist.head.
 */
extern void ecu_dlist_push_front(struct ecu_dlist *me, struct ecu_dnode *node);

/**
 * @pre @p me previously constructed via call to @ref ecu_dlist_ctor().
 * @brief If list is not empty, removes the front node and returns
 * a pointer to it. If list is empty, returns NULL.
 * 
 * @param me List to pop.
 */
extern struct ecu_dnode *ecu_dlist_pop_front(struct ecu_dlist *me);

/**
 * @pre @p me previously constructed via call to @ref ecu_dlist_ctor().
 * @brief If list is not empty, returns a pointer to the tail node.
 * If list is empty, returns NULL.
 * 
 * @param me List to check.
 */
extern struct ecu_dnode *ecu_dlist_back(struct ecu_dlist *me);

/**
 * @pre @p me previously constructed via call to @ref ecu_dlist_ctor().
 * @brief If list is not empty, returns a pointer to the tail node.
 * If list is empty, returns NULL.
 * 
 * @param me List to check.
 */
extern const struct ecu_dnode *ecu_dlist_cback(const struct ecu_dlist *me);

/**
 * @pre @p me previously constructed via call to @ref ecu_dlist_ctor().
 * @pre @p node previously constructed via call to @ref ecu_dnode_ctor().
 * @brief Insert node to back of list.
 *
 * @param me List to add to.
 * @param node Node to add. This will be the new TAIL. Node cannot already
 * be within a list. This cannot be @ref ecu_dlist.head.
 */
extern void ecu_dlist_push_back(struct ecu_dlist *me, struct ecu_dnode *node);

/**
 * @pre @p me previously constructed via call to @ref ecu_dlist_ctor().
 * @brief If list is not empty, removes the tail node and returns
 * a pointer to it. If list is empty, returns NULL.
 * 
 * @param me List to pop.
 */
extern struct ecu_dnode *ecu_dlist_pop_back(struct ecu_dlist *me);

/**
 * @pre @p me previously constructed via call to @ref ecu_dlist_ctor().
 * @pre @p node previously constructed via call to @ref ecu_dnode_ctor().
 * @brief Insert node before position specified by condition function.
 * @details Starting from HEAD, all nodes within the list are iterated over. Each
 * node is passed as the position parameter to the condition function. User specifies
 * whether node should be inserted before this position by returning true. Function
 * exits as soon as node is inserted.
 *
 * @param me List to add to.
 * @param node Node to add. This cannot already be within a list. This cannot
 * be @ref ecu_dlist.head.
 * @param condition Mandatory function that returns true if node should be
 * inserted before specified position. False otherwise. @p node will be inserted
 * at TAIL if all conditions return false.
 * @param data Optional object to pass to @p condition. Supply @ref ECU_DNODE_OBJ_UNUSED
 * if unused.
 */
extern void ecu_dlist_insert_before(struct ecu_dlist *me,
                                    struct ecu_dnode *node,
                                    bool (*condition)(const struct ecu_dnode *node, const struct ecu_dnode *position, void *data),
                                    void *data);

/**
 * @pre @p me previously constructed via call to @ref ecu_dlist_ctor().
 * @brief List merge sort.
 * @details Sorting condition is specified by user-defined callback.
 *
 * @param me
 * @param lhs_less_than_rhs Mandatory function that defines sorting condition.
 * Return true if lhs node is less than rhs node. Return false if rhs node is
 * greater than or equal to lhs node.
 * @param data Optional object to pass to @p lhs_less_than_rhs. Supply
 * @ref ECU_DNODE_OBJ_UNUSED if unused.
 */
extern void ecu_dlist_sort(struct ecu_dlist *me,
                           bool (*lhs_less_than_rhs)(const struct ecu_dnode *lhs, const struct ecu_dnode *rhs, void *data),
                           void *data);

/**
 * @pre @p me previously constructed via call to @ref ecu_dlist_ctor().
 * @brief Returns number of nodes in a list. Returns 0 if list is empty.
 *
 * @note An empty list means the list only has @ref ecu_dlist.head, which
 * is a dummy delimeter.
 * @note All nodes in list are iterated over in this function, making it O(n).
 *
 * @param me List to check.
 */
extern size_t ecu_dlist_get_size(const struct ecu_dlist *me);

/**
 * @pre @p me previously constructed via call to @ref ecu_dlist_ctor().
 * @brief Returns true if list is empty. False otherwise.
 *
 * @note An empty list means the list only has @ref ecu_dlist.head, which
 * is a dummy delimeter.
 *
 * @param me List to check.
 */
extern bool ecu_dlist_is_empty(const struct ecu_dlist *me);
/**@}*/

/*------------------------------------------------------------*/
/*----------- NON-CONST ITERATOR MEMBER FUNCTIONS ------------*/
/*------------------------------------------------------------*/

/**
 * @name Non-const Iterator Member Functions
 */
/**@{*/
/**
 * @pre Memory already allocated for @p me
 * @pre @p list previously constructed via call to @ref ecu_dlist_ctor().
 * @brief Initializes iterator and returns first node in the list.
 * @details Returns first user-defined node if list is not empty. Otherwise
 * returns the same terminal node as @ref ecu_dlist_iterator_end(). It is
 * safe to remove nodes in the middle of an iteration. Adding nodes in the
 * middle of an iteration is undefined.
 *
 * @param me Non-const iterator to initialize.
 * @param list List to iterate over.
 */
extern struct ecu_dnode *ecu_dlist_iterator_begin(struct ecu_dlist_iterator *me, struct ecu_dlist *list);

/**
 * @pre @p me previously initialized via call to @ref ecu_dlist_iterator_begin().
 * @brief Returns list's terminal node, which is @ref ecu_dlist.head. This
 * is a dummy delimeter.
 *
 * @param me Non-const iterator.
 */
extern struct ecu_dnode *ecu_dlist_iterator_end(struct ecu_dlist_iterator *me);

/**
 * @pre @p me previously initialized via call to @ref ecu_dlist_iterator_begin().
 * @brief Returns the next node in the iteration.
 *
 * @param me Non-const iterator.
 */
extern struct ecu_dnode *ecu_dlist_iterator_next(struct ecu_dlist_iterator *me);
/**@}*/

/*------------------------------------------------------------*/
/*------------- CONST ITERATOR MEMBER FUNCTIONS --------------*/
/*------------------------------------------------------------*/

/**
 * @name Const Iterator Member Functions
 */
/**@{*/
/**
 * @pre Memory already allocated for @p me
 * @pre @p list previously constructed via call to @ref ecu_dlist_ctor().
 * @brief Initializes iterator and returns first node in the list.
 * @details Returns first user-defined node if list is not empty. Otherwise
 * returns the same terminal node as @ref ecu_dlist_const_iterator_end().
 *
 * @param me Const iterator to initialize.
 * @param list List to iterate over.
 */
extern const struct ecu_dnode *ecu_dlist_const_iterator_begin(struct ecu_dlist_const_iterator *me, const struct ecu_dlist *list);

/**
 * @pre @p me previously initialized via call to @ref ecu_dlist_const_iterator_begin().
 * @brief Returns list's terminal node, which is @ref ecu_dlist.head. This
 * is a dummy delimeter.
 *
 * @param me Const iterator.
 */
extern const struct ecu_dnode *ecu_dlist_const_iterator_end(struct ecu_dlist_const_iterator *me);

/**
 * @pre @p me previously initialized via call to @ref ecu_dlist_const_iterator_begin().
 * @brief Returns the next node in the iteration.
 *
 * @param me Const iterator.
 */
extern const struct ecu_dnode *ecu_dlist_const_iterator_next(struct ecu_dlist_const_iterator *me);
/**@}*/

#ifdef __cplusplus
}
#endif

#endif /* ECU_DLIST_H_ */<|MERGE_RESOLUTION|>--- conflicted
+++ resolved
@@ -120,18 +120,9 @@
     /// @brief Previous node in list.
     struct ecu_dnode *prev;
 
-<<<<<<< HEAD
-    /**
-     * @private
-     * @brief PRIVATE. Optional user-defined node destructor.
-     * @details Executes when @ref ecu_dlist_destroy() or
-     * @ref ecu_dnode_destroy() is called.
-     */
-=======
     /// @brief Optional user-defined node destructor. Executes 
     /// when @ref ecu_dlist_destroy() or @ref ecu_dnode_destroy() 
     /// are called.
->>>>>>> 1049cc04
     void (*destroy)(struct ecu_dnode *me, ecu_object_id id);
 
     /// @brief Optional node ID. Helps user identify 
@@ -164,33 +155,16 @@
  */
 struct ecu_dlist_iterator
 {
-<<<<<<< HEAD
-    /**
-     * @private
-     * @brief PRIVATE. List that is being iterated.
-     * @details List's HEAD is used as a delimiter.
-     */
-=======
     /// @brief List that is being iterated. List's 
     /// HEAD is used as a delimiter.
->>>>>>> 1049cc04
     struct ecu_dlist *list;
 
     /// @brief Current position in list.
     struct ecu_dnode *current;
 
-<<<<<<< HEAD
-    /**
-     * @private
-     * @brief PRIVATE. Next position in the list.
-     * @details Allows user to safely add and remove nodes
-     * in the middle of an iteration.
-     */
-=======
     /// @brief Next position in the list. Allows user to 
     /// safely add and remove nodes in the middle of an 
     /// iteration.
->>>>>>> 1049cc04
     struct ecu_dnode *next;
 };
 
@@ -202,33 +176,16 @@
  */
 struct ecu_dlist_const_iterator
 {
-<<<<<<< HEAD
-    /**
-     * @private
-     * @brief PRIVATE. List that is being iterated.
-     * @details List's HEAD is used as a delimiter.
-     */
-=======
     /// @brief List that is being iterated. List's 
     /// HEAD is used as a delimiter.
->>>>>>> 1049cc04
     const struct ecu_dlist *list;
 
     /// @brief Current position in list.
     const struct ecu_dnode *current;
 
-<<<<<<< HEAD
-    /**
-     * @private
-     * @brief PRIVATE. Next position in the list.
-     * @details Allows user to safely add and remove nodes
-     * in the middle of an iteration.
-     */
-=======
     /// @brief Next position in the list. Allows user to 
     /// safely add and remove nodes in the middle of an 
     /// iteration.
->>>>>>> 1049cc04
     const struct ecu_dnode *next;
 };
 
@@ -311,18 +268,10 @@
 
 /**
  * @pre @p me previously constructed via call to @ref ecu_dnode_ctor().
-<<<<<<< HEAD
- * @brief Removes node from list. Node can be reused and added to another
- * list without reconstruction.
- *
- * @param me Node to remove. This must be within a list. This cannot
- * be @ref ecu_dlist.head.
-=======
  * @brief If node is in list, it is removed. Node can be reused and 
  * added to another list without reconstruction.
  * 
  * @param me Node to remove. This cannot be @ref ecu_dlist.head.
->>>>>>> 1049cc04
  */
 extern void ecu_dnode_remove(struct ecu_dnode *me);
 
