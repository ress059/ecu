--- conflicted
+++ resolved
@@ -1,288 +1,246 @@
-/**
- * @file
- * @brief 
- * @rst
- * See :ref:`fsm.h section <fsm_h>` in Sphinx documentation.
- * @endrst
- * 
- * @author Ian Ress
- * @version 0.1
- * @date 2024-03-13
- * @copyright Copyright (c) 2025
- */
-
-/*------------------------------------------------------------*/
-/*------------------------- INCLUDES -------------------------*/
-/*------------------------------------------------------------*/
-
-/* Translation unit. */
-#include "ecu/fsm.h"
-
-/* ECU. */
-#include "ecu/asserter.h"
-
-/*------------------------------------------------------------*/
-/*--------------- DEFINE FILE NAME FOR ASSERTER --------------*/
-/*------------------------------------------------------------*/
-
-ECU_ASSERT_DEFINE_FILE("ecu/fsm.c")
-
-/*------------------------------------------------------------*/
-/*---------------------- FILE SCOPE TYPES --------------------*/
-/*------------------------------------------------------------*/
-
-/**
- * @brief Meaning of bits in @ref ecu_fsm.transition bitmap.
- * A set bit means that type of state transition is active.
- */
-enum transition_type
-{
-    FSM_SELF_TRANSITION,
-    FSM_STATE_TRANSITION,
-    /************************/
-    FSM_TRANSITION_TYPE_COUNT
-};
-
-/*------------------------------------------------------------*/
-/*------------------------ STATIC ASSERTS --------------------*/
-/*------------------------------------------------------------*/
-
-ECU_STATIC_ASSERT( ((size_t)FSM_TRANSITION_TYPE_COUNT <= (ECU_FIELD_SIZEOF(struct ecu_fsm, transition) * 8)),
-                    "transition bitmap in ecu_fsm is too small. Largest value of "
-                    "transition_type exceeds MSB of ecu_fsm transition bitmap." );
-
-/*------------------------------------------------------------*/
-/*---------------- STATIC FUNCTION DECLARATIONS --------------*/
-/*------------------------------------------------------------*/
-
-/**
- * @brief Returns true if supplied state has a non-NULL 
- * handler function. False otherwise.
- */
-static bool state_is_valid(const struct ecu_fsm_state *state);
-
-/**
- * @brief Returns true if no state transitions have
- * been signalled. False otherwise.
- */
-static bool no_transitions_active(const struct ecu_fsm *fsm);
-
-/**
- * @brief Returns true if a specific state transition 
- * type has been signalled. False otherwise.
- *
- * @param t State transition type to check.
- */
-static bool transition_is_active(const struct ecu_fsm *fsm, enum transition_type t);
-
-/**
- * @brief Signals that a specific state transition type
- * has been requested. 
- * 
- * @param t State transition type requested.
- */
-static void set_transition(struct ecu_fsm *fsm, enum transition_type t);
-
-/**
- * @brief Clears all @ref ecu_fsm transition bits.
- */
-static void clear_all_transitions(struct ecu_fsm *fsm);
-
-/*------------------------------------------------------------*/
-/*---------------- STATIC FUNCTION DEFINITIONS ---------------*/
-/*------------------------------------------------------------*/
-
-static bool state_is_valid(const struct ecu_fsm_state *state)
-{
-    ECU_ASSERT( (state) );
-    return (state->handler);
-}
-
-static bool no_transitions_active(const struct ecu_fsm *fsm)
-{
-    ECU_ASSERT( (fsm) );
-    return (fsm->transition == 0);
-}
-
-static bool transition_is_active(const struct ecu_fsm *fsm, enum transition_type t)
-{
-    ECU_ASSERT( (fsm) );
-    ECU_ASSERT( (t >= 0 && t < FSM_TRANSITION_TYPE_COUNT) );
-    return (fsm->transition & (1U << t));
-}
-
-static void set_transition(struct ecu_fsm *fsm, enum transition_type t)
-{
-    ECU_ASSERT( (fsm) );
-    ECU_ASSERT( (t >= 0 && t < FSM_TRANSITION_TYPE_COUNT) );
-    fsm->transition |= (1U << t);
-}
-
-static void clear_all_transitions(struct ecu_fsm *fsm)
-{
-    ECU_ASSERT( (fsm) );
-    fsm->transition = 0;
-}
-
-/*------------------------------------------------------------*/
-/*-------------------- FSM MEMBER FUNCTIONS ------------------*/
-/*------------------------------------------------------------*/
-
-void ecu_fsm_ctor(struct ecu_fsm *me, const struct ecu_fsm_state *state)
-{
-    ECU_ASSERT( (me && state) );
-    ECU_ASSERT( (state_is_valid(state)) );
-    me->state = state;
-    clear_all_transitions(me);
-}
-
-<<<<<<< HEAD
-=======
-void ecu_fsm_start(struct ecu_fsm *me)
-{
-    ECU_ASSERT( (me) );
-    ECU_ASSERT( (no_transitions_active(me)) );
-    ECU_ASSERT( (me->state) );
-    ECU_ASSERT( (state_is_valid(me->state)) );
-    const struct ecu_fsm_state *prev_state = me->state;
-
-    /* Run entry handler of current state if one was supplied.
-    State transitions are handled by running exit handler of previous state
-    and entry handler of current state. Reject user from state transitions
-    in exit handler as that makes no sense - we are already exiting the State.
-    Reject user from self-transitions in entry handler. Pointless and causes
-    infinite loop. */
-    if (me->state->entry)
-    {
-        (*me->state->entry)(me);
-        ECU_ASSERT( (!transition_is_active(me, FSM_SELF_TRANSITION)) ); /* Self-transition not allowed in entry handler. */
-
-        while (transition_is_active(me, FSM_STATE_TRANSITION))
-        {
-            clear_all_transitions(me);
-
-            if (prev_state->exit)
-            {
-                (*prev_state->exit)(me);
-                ECU_ASSERT( (no_transitions_active(me)) ); /* No state transitions allowed in exit handler. */
-            }
-
-            prev_state = me->state;
-            if (me->state->entry)
-            {
-                (*me->state->entry)(me);
-                ECU_ASSERT( (!transition_is_active(me, FSM_SELF_TRANSITION)) ); /* Self-transition not allowed in entry handler. */
-            }
-        }
-    }
-}
-
->>>>>>> 46fb0a07
-void ecu_fsm_change_state(struct ecu_fsm *me, const struct ecu_fsm_state *state)
-{
-    ECU_ASSERT( (me && state) );
-    ECU_ASSERT( (no_transitions_active(me)) ); /* Cannot call ecu_fsm_change_state() multiple times in a row. Only one transition per dispatch. */
-    ECU_ASSERT( (state_is_valid(state)) );
-
-    if (me->state == state)
-    {
-        set_transition(me, FSM_SELF_TRANSITION);
-    }
-    else
-    {
-        set_transition(me, FSM_STATE_TRANSITION);
-        me->state = state;
-    }
-}
-
-void ecu_fsm_dispatch(struct ecu_fsm *me, const void *event)
-{
-    ECU_ASSERT( (me && event) );
-    ECU_ASSERT( (no_transitions_active(me)) );
-    ECU_ASSERT( (me->state) );
-    ECU_ASSERT( (state_is_valid(me->state)) );
-    const struct ecu_fsm_state *prev_state = me->state;
-
-    /* Relay event to state. Save previous state in case of transition.
-    State transitions are handled by running exit handler of previous state
-    and entry handler of current state. Reject user from state transitions
-    in exit handler as that makes no sense - we are already exiting the State.
-    Reject user from self-transitions in entry handler. Pointless and causes
-    infinite loop. */
-    (*me->state->handler)(me, event);
-
-    if (transition_is_active(me, FSM_SELF_TRANSITION))
-    {
-        clear_all_transitions(me);
-
-        if (prev_state->exit)
-        {
-            (*prev_state->exit)(me);
-            ECU_ASSERT( (no_transitions_active(me)) ); /* No state transitions allowed in exit handler. */
-        }
-
-        prev_state = me->state;
-        if (me->state->entry)
-        {
-            (*me->state->entry)(me);
-            ECU_ASSERT( (!transition_is_active(me, FSM_SELF_TRANSITION)) ); /* Self-transition not allowed in entry handler. */
-        }
-    }
-
-    while (transition_is_active(me, FSM_STATE_TRANSITION))
-    {
-        clear_all_transitions(me);
-
-        if (prev_state->exit)
-        {
-            (*prev_state->exit)(me);
-            ECU_ASSERT( (no_transitions_active(me)) ); /* No state transitions allowed in exit handler. */
-        }
-
-        prev_state = me->state;
-        if (me->state->entry)
-        {
-            (*me->state->entry)(me);
-            ECU_ASSERT( (!transition_is_active(me, FSM_SELF_TRANSITION)) ); /* Self-transition not allowed in entry handler. */
-        }
-    }
-}
-
-void ecu_fsm_start(struct ecu_fsm *me)
-{
-    ECU_RUNTIME_ASSERT( (me) );
-    ECU_RUNTIME_ASSERT( (no_transitions_active(me)) );
-    ECU_RUNTIME_ASSERT( (me->state) );
-    ECU_RUNTIME_ASSERT( (state_is_valid(me->state)) );
-    const struct ecu_fsm_state *prev_state = me->state;
-
-    /* Run entry handler of current state if one was supplied.
-    State transitions are handled by running exit handler of previous state
-    and entry handler of current state. Reject user from state transitions
-    in exit handler as that makes no sense - we are already exiting the State.
-    Reject user from self-transitions in entry handler. Pointless and causes
-    infinite loop. */
-    if (me->state->entry)
-    {
-        (*me->state->entry)(me);
-        ECU_RUNTIME_ASSERT( (!transition_is_active(me, FSM_SELF_TRANSITION)) ); /* Self-transition not allowed in entry handler. */
-
-        while (transition_is_active(me, FSM_STATE_TRANSITION))
-        {
-            clear_all_transitions(me);
-
-            if (prev_state->exit)
-            {
-                (*prev_state->exit)(me);
-                ECU_RUNTIME_ASSERT( (no_transitions_active(me)) ); /* No state transitions allowed in exit handler. */
-            }
-
-            prev_state = me->state;
-            if (me->state->entry)
-            {
-                (*me->state->entry)(me);
-                ECU_RUNTIME_ASSERT( (!transition_is_active(me, FSM_SELF_TRANSITION)) ); /* Self-transition not allowed in entry handler. */
-            }
-        }
-    }
-}
+/**
+ * @file
+ * @brief 
+ * @rst
+ * See :ref:`fsm.h section <fsm_h>` in Sphinx documentation.
+ * @endrst
+ * 
+ * @author Ian Ress
+ * @version 0.1
+ * @date 2024-03-13
+ * @copyright Copyright (c) 2025
+ */
+
+/*------------------------------------------------------------*/
+/*------------------------- INCLUDES -------------------------*/
+/*------------------------------------------------------------*/
+
+/* Translation unit. */
+#include "ecu/fsm.h"
+
+/* ECU. */
+#include "ecu/asserter.h"
+
+/*------------------------------------------------------------*/
+/*--------------- DEFINE FILE NAME FOR ASSERTER --------------*/
+/*------------------------------------------------------------*/
+
+ECU_ASSERT_DEFINE_FILE("ecu/fsm.c")
+
+/*------------------------------------------------------------*/
+/*---------------------- FILE SCOPE TYPES --------------------*/
+/*------------------------------------------------------------*/
+
+/**
+ * @brief Meaning of bits in @ref ecu_fsm.transition bitmap.
+ * A set bit means that type of state transition is active.
+ */
+enum transition_type
+{
+    FSM_SELF_TRANSITION,
+    FSM_STATE_TRANSITION,
+    /************************/
+    FSM_TRANSITION_TYPE_COUNT
+};
+
+/*------------------------------------------------------------*/
+/*------------------------ STATIC ASSERTS --------------------*/
+/*------------------------------------------------------------*/
+
+ECU_STATIC_ASSERT( ((size_t)FSM_TRANSITION_TYPE_COUNT <= (ECU_FIELD_SIZEOF(struct ecu_fsm, transition) * 8)),
+                    "transition bitmap in ecu_fsm is too small. Largest value of "
+                    "transition_type exceeds MSB of ecu_fsm transition bitmap." );
+
+/*------------------------------------------------------------*/
+/*---------------- STATIC FUNCTION DECLARATIONS --------------*/
+/*------------------------------------------------------------*/
+
+/**
+ * @brief Returns true if supplied state has a non-NULL 
+ * handler function. False otherwise.
+ */
+static bool state_is_valid(const struct ecu_fsm_state *state);
+
+/**
+ * @brief Returns true if no state transitions have
+ * been signalled. False otherwise.
+ */
+static bool no_transitions_active(const struct ecu_fsm *fsm);
+
+/**
+ * @brief Returns true if a specific state transition 
+ * type has been signalled. False otherwise.
+ *
+ * @param t State transition type to check.
+ */
+static bool transition_is_active(const struct ecu_fsm *fsm, enum transition_type t);
+
+/**
+ * @brief Signals that a specific state transition type
+ * has been requested. 
+ * 
+ * @param t State transition type requested.
+ */
+static void set_transition(struct ecu_fsm *fsm, enum transition_type t);
+
+/**
+ * @brief Clears all @ref ecu_fsm transition bits.
+ */
+static void clear_all_transitions(struct ecu_fsm *fsm);
+
+/*------------------------------------------------------------*/
+/*---------------- STATIC FUNCTION DEFINITIONS ---------------*/
+/*------------------------------------------------------------*/
+
+static bool state_is_valid(const struct ecu_fsm_state *state)
+{
+    ECU_ASSERT( (state) );
+    return (state->handler);
+}
+
+static bool no_transitions_active(const struct ecu_fsm *fsm)
+{
+    ECU_ASSERT( (fsm) );
+    return (fsm->transition == 0);
+}
+
+static bool transition_is_active(const struct ecu_fsm *fsm, enum transition_type t)
+{
+    ECU_ASSERT( (fsm) );
+    ECU_ASSERT( (t >= 0 && t < FSM_TRANSITION_TYPE_COUNT) );
+    return (fsm->transition & (1U << t));
+}
+
+static void set_transition(struct ecu_fsm *fsm, enum transition_type t)
+{
+    ECU_ASSERT( (fsm) );
+    ECU_ASSERT( (t >= 0 && t < FSM_TRANSITION_TYPE_COUNT) );
+    fsm->transition |= (1U << t);
+}
+
+static void clear_all_transitions(struct ecu_fsm *fsm)
+{
+    ECU_ASSERT( (fsm) );
+    fsm->transition = 0;
+}
+
+/*------------------------------------------------------------*/
+/*-------------------- FSM MEMBER FUNCTIONS ------------------*/
+/*------------------------------------------------------------*/
+
+void ecu_fsm_ctor(struct ecu_fsm *me, const struct ecu_fsm_state *state)
+{
+    ECU_ASSERT( (me && state) );
+    ECU_ASSERT( (state_is_valid(state)) );
+    me->state = state;
+    clear_all_transitions(me);
+}
+
+void ecu_fsm_change_state(struct ecu_fsm *me, const struct ecu_fsm_state *state)
+{
+    ECU_ASSERT( (me && state) );
+    ECU_ASSERT( (no_transitions_active(me)) ); /* Cannot call ecu_fsm_change_state() multiple times in a row. Only one transition per dispatch. */
+    ECU_ASSERT( (state_is_valid(state)) );
+
+    if (me->state == state)
+    {
+        set_transition(me, FSM_SELF_TRANSITION);
+    }
+    else
+    {
+        set_transition(me, FSM_STATE_TRANSITION);
+        me->state = state;
+    }
+}
+
+void ecu_fsm_dispatch(struct ecu_fsm *me, const void *event)
+{
+    ECU_ASSERT( (me && event) );
+    ECU_ASSERT( (no_transitions_active(me)) );
+    ECU_ASSERT( (me->state) );
+    ECU_ASSERT( (state_is_valid(me->state)) );
+    const struct ecu_fsm_state *prev_state = me->state;
+
+    /* Relay event to state. Save previous state in case of transition.
+    State transitions are handled by running exit handler of previous state
+    and entry handler of current state. Reject user from state transitions
+    in exit handler as that makes no sense - we are already exiting the State.
+    Reject user from self-transitions in entry handler. Pointless and causes
+    infinite loop. */
+    (*me->state->handler)(me, event);
+
+    if (transition_is_active(me, FSM_SELF_TRANSITION))
+    {
+        clear_all_transitions(me);
+
+        if (prev_state->exit)
+        {
+            (*prev_state->exit)(me);
+            ECU_ASSERT( (no_transitions_active(me)) ); /* No state transitions allowed in exit handler. */
+        }
+
+        prev_state = me->state;
+        if (me->state->entry)
+        {
+            (*me->state->entry)(me);
+            ECU_ASSERT( (!transition_is_active(me, FSM_SELF_TRANSITION)) ); /* Self-transition not allowed in entry handler. */
+        }
+    }
+
+    while (transition_is_active(me, FSM_STATE_TRANSITION))
+    {
+        clear_all_transitions(me);
+
+        if (prev_state->exit)
+        {
+            (*prev_state->exit)(me);
+            ECU_ASSERT( (no_transitions_active(me)) ); /* No state transitions allowed in exit handler. */
+        }
+
+        prev_state = me->state;
+        if (me->state->entry)
+        {
+            (*me->state->entry)(me);
+            ECU_ASSERT( (!transition_is_active(me, FSM_SELF_TRANSITION)) ); /* Self-transition not allowed in entry handler. */
+        }
+    }
+}
+
+void ecu_fsm_start(struct ecu_fsm *me)
+{
+    ECU_ASSERT( (me) );
+    ECU_ASSERT( (no_transitions_active(me)) );
+    ECU_ASSERT( (me->state) );
+    ECU_ASSERT( (state_is_valid(me->state)) );
+    const struct ecu_fsm_state *prev_state = me->state;
+
+    /* Run entry handler of current state if one was supplied.
+    State transitions are handled by running exit handler of previous state
+    and entry handler of current state. Reject user from state transitions
+    in exit handler as that makes no sense - we are already exiting the State.
+    Reject user from self-transitions in entry handler. Pointless and causes
+    infinite loop. */
+    if (me->state->entry)
+    {
+        (*me->state->entry)(me);
+        ECU_ASSERT( (!transition_is_active(me, FSM_SELF_TRANSITION)) ); /* Self-transition not allowed in entry handler. */
+
+        while (transition_is_active(me, FSM_STATE_TRANSITION))
+        {
+            clear_all_transitions(me);
+
+            if (prev_state->exit)
+            {
+                (*prev_state->exit)(me);
+                ECU_ASSERT( (no_transitions_active(me)) ); /* No state transitions allowed in exit handler. */
+            }
+
+            prev_state = me->state;
+            if (me->state->entry)
+            {
+                (*me->state->entry)(me);
+                ECU_ASSERT( (!transition_is_active(me, FSM_SELF_TRANSITION)) ); /* Self-transition not allowed in entry handler. */
+            }
+        }
+    }
+}