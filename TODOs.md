Completed.
1. asserter.h/.c DONE.
2. attributes.h. DONE.
3. dlist.h/.c. TODO. See dlist entry below.
4. endian.h. DONE.
5. event.h/.c DONE. TODO May delete this.
6. fsm.h/.c. TODO. Refactor, new tests, clang-format, documentation.
7. hsm.h/.c. TODO. Implmentation, tests, clang-format, documentation.
8. object_id.h/.c. DONE.
9. timer.h/.c. TODO. Refactor with new dlist. Refactor to use list sort. Update tests, clang-format, documentation.
10. tree.h/.c. Tests done. TODO Code cleanup and Documentation. May refactor.
11. utils.h. TODO Documentation.

## Ring buffer
1. Add ring buffer module (currently stashed). Add tests and documentation.

## FSM
0. Lint.
1. Add tests.
2. Sphinx documentation.

## Utils
1. Added utils.h. Have to document in sphinx.

## DList
1. In ECU_DNODE_GET_ENTRY() macro call, getting warning about how cast from char*
to struct ecu_timer* increases alignment requirements (when cross-compiling for 32-bit ARM). 
THIS IS OK. Maybe add GCC pragmas to get rid of warning? Wrap this in an #ifdef GCC macro
so this only applies to GCC. I.e.
```C
#ifdef GCC
#pragma GCC -wnocast-align //whatever syntax to ignore wcast-align warnings
#define ECU_DNODE_GET_ENTRY() ....
#end pragma
#endif
```

2. Add ecu_dlist_front(), ecu_dlist_cfront(), ecu_dlist_pop_front(), 
ecu_dlist_back(), ecu_dlist_cback(), ecu_dlist_pop_back(), and ecu_dlist_swap() to Sphinx documentation. 

3. Update Sphinx documentation for ecu_dnode_remove(). Before you were
not allowed to remove it unless node was in list. Now we remove it
regardless (no need to check).

4. Refactor EXPECT_NODE_IN_LIST() to be a varidic template if you have time.

5. Changed ecu_dlist_get_size() to ecu_dlist_size() and Changed ecu_dlist_is_empty() to
ecu_dlist_empty() to emulate stdlib. Don't think these were ever in Sphinx documentation 
Add them to Sphinx documentation!!!

6. Make sphinx documentation headers similar to stdlib.  I.e.
    List Modifiers Section
        - ecu_dlist_clear
        - ecu_dlist_insert_before
        - ...
    
    List Operations
        - ecu_dlist_clear
        - ecu_dlist_sort
        - ecu_dlist_swap
        - ....

7. Add sphinx documentation for ECU_DLIST_AT_FOR_EACH(), and ECU_DLIST_CONST_AT_FOR_EACH().

# Timer
1. Add Sphinx documentation.
3. When timer and FSM done, use it in main.c build test to verify linkage.
4. In documentation note that ecu_timer_set() DISARMS the timer and removes it from list.
5. In documentation note that calling ecu_timer_set() in expire callback will remove it.
   User has to readd timer to reactivate it.
6. In documentation note that disarming/rearming timer is valid. Talk about cases with
one-shot and periodic timers.


## Tree
1. In ECU_TREE_NODE_GET_ENTRY() macro call, getting warning about how cast from char*
to struct ecu_timer* increases alignment requirements (when cross-compiling for 32-bit ARM). 
THIS IS OK. Maybe add GCC pragmas to get rid of warning? Wrap this in an #ifdef GCC macro
so this only applies to GCC. I.e.
```C
#ifdef GCC
#pragma GCC -wnocast-align //whatever syntax to ignore wcast-align warnings
#define ECU_TREE_NODE_GET_ENTRY() ....
#end pragma
#endif
```
2. Add add_sibling_left() and add_sibling_right() function. 
3. NULL check all parameters!!!!!!! You cant assume the node_valid() function will NULL check. It can change!!
4. Write tests for ecu_tree_node_check_object_id() and ecu_tree_node_get_object_id().
5. Finished (done!) tree.c cleanup and code verification (asserts, style, etc).
6. Finished (done!) destructor tests and tests for adding nodes in middle of iteration. 
7. Just need to do cleanup and documentation. Stopped at ecu_tree_remove_node() function.


<<<<<<< HEAD
=======
## Unit Tests
1. Prefix all **helper** class members with m_. TEST_GROUP classes do not have to follow this. 
Example: 
```C
TEST_GROUP(TestClass)
{
    int a;
};

class helper_class
{
    int m_a;
};
```
2. In all unit tests do catch a const exception instead of nonconst exception.
I.e. catch (const AssertException&) instead of catch (AssertException&)


>>>>>>> 0e4e0116
## Build system and syntax, CI, etc
0. Still need to clang-format fsm, hsm, timer, and tree.

1. Add doxygen, doxysphinx, and sphinx documentation build steps to CMake. Fail build
if any error codes returned. !!!in readthedocs.yaml return error code 183 if any doxygen
or doxysphinx warnings/errors occur!!!.

2. Add clang-format to CMake build tests. Do not auto-format the code. Instead return
error if diff is different before and after formatting.

3. Add build tests (executables) for different hardware targets. stm32l0, stm32l3, etc.
Need linker scripts for each target. Toolchain files will be for cm0, cm4, etc.

4. Print "cannot use endian.h" warning only at build-time NOT configuration time.
Otherwise message is always printed
- Think I may need to dereference ${CMAKE_C_BYTE_ORDER} in if-else statement?
- Note the if() elseif() stuff is evaluated at configuration time.

5. When using ecu in external project, setting ecu to c_std_23 does not use static_assert()??? 
It uses the extern char array[]???? Maybe cause it's passing -std=gnu2x? Look into this...

6. Use #pragma message() instead of #warning for TODO messages. I.e.
```C
#pragma message("TODO: Want a timer reset capability without coupling it to tlist. \
    Reset = stop timer but do not restart its timer. When its readded it counts down \
    from its old saved value.")
```

# Clang-format
1. One line max now.
2. Braces (if, while, for, etc).
3. Pointer location. I.e. void* vs void *
4. Limit PRIVATE documentation to just on struct documentation and put it in warning, 
Don't do on individual members. Use one-line doxygen syntax for struct members. I.e.
```C
/**
 * @brief Single node within list. User-defined 
 * nodes contain this object.
 * 
 * @warning PRIVATE. Unless otherwise specified, all 
 * members can only be edited via the public API.
 */
struct ecu_dnode
{
    /// @brief Next node in list.
    struct ecu_dnode *next;

    /// @brief Previous node in list.
    struct ecu_dnode *prev;

    /// @brief Optional user-defined node destructor. Executes 
    /// when @ref ecu_dlist_destroy() or @ref ecu_dnode_destroy() 
    /// are called.
    void (*destroy)(struct ecu_dnode *me, ecu_object_id id);

    /// @brief Optional node ID. Helps user identify 
    /// different types stored in the same list.
    ecu_object_id id;
};
```


## CI Pipeline Steps:
If any step fails do not move on.
1. format check. clang-format.
2. Compile. cmake and cmake --build
- cmake -DECU_DISABLE_RUNTIME_ASSERTS=OFF --preset linux-gnu-build // for runtime asserts enabled
- cmake --build --preset linux-gnu-build

- cmake -DECU_DISABLE_RUNTIME_ASSERTS=ON --preset linux-gnu-build // for runtime asserts disabled
- cmake --build --preset linux-gnu-build
3. run unit tests.
4. generate documentation. doxygen
<|MERGE_RESOLUTION|>--- conflicted
+++ resolved
@@ -1,188 +1,185 @@
-Completed.
-1. asserter.h/.c DONE.
-2. attributes.h. DONE.
-3. dlist.h/.c. TODO. See dlist entry below.
-4. endian.h. DONE.
-5. event.h/.c DONE. TODO May delete this.
-6. fsm.h/.c. TODO. Refactor, new tests, clang-format, documentation.
-7. hsm.h/.c. TODO. Implmentation, tests, clang-format, documentation.
-8. object_id.h/.c. DONE.
-9. timer.h/.c. TODO. Refactor with new dlist. Refactor to use list sort. Update tests, clang-format, documentation.
-10. tree.h/.c. Tests done. TODO Code cleanup and Documentation. May refactor.
-11. utils.h. TODO Documentation.
-
-## Ring buffer
-1. Add ring buffer module (currently stashed). Add tests and documentation.
-
-## FSM
-0. Lint.
-1. Add tests.
-2. Sphinx documentation.
-
-## Utils
-1. Added utils.h. Have to document in sphinx.
-
-## DList
-1. In ECU_DNODE_GET_ENTRY() macro call, getting warning about how cast from char*
-to struct ecu_timer* increases alignment requirements (when cross-compiling for 32-bit ARM). 
-THIS IS OK. Maybe add GCC pragmas to get rid of warning? Wrap this in an #ifdef GCC macro
-so this only applies to GCC. I.e.
-```C
-#ifdef GCC
-#pragma GCC -wnocast-align //whatever syntax to ignore wcast-align warnings
-#define ECU_DNODE_GET_ENTRY() ....
-#end pragma
-#endif
-```
-
-2. Add ecu_dlist_front(), ecu_dlist_cfront(), ecu_dlist_pop_front(), 
-ecu_dlist_back(), ecu_dlist_cback(), ecu_dlist_pop_back(), and ecu_dlist_swap() to Sphinx documentation. 
-
-3. Update Sphinx documentation for ecu_dnode_remove(). Before you were
-not allowed to remove it unless node was in list. Now we remove it
-regardless (no need to check).
-
-4. Refactor EXPECT_NODE_IN_LIST() to be a varidic template if you have time.
-
-5. Changed ecu_dlist_get_size() to ecu_dlist_size() and Changed ecu_dlist_is_empty() to
-ecu_dlist_empty() to emulate stdlib. Don't think these were ever in Sphinx documentation 
-Add them to Sphinx documentation!!!
-
-6. Make sphinx documentation headers similar to stdlib.  I.e.
-    List Modifiers Section
-        - ecu_dlist_clear
-        - ecu_dlist_insert_before
-        - ...
-    
-    List Operations
-        - ecu_dlist_clear
-        - ecu_dlist_sort
-        - ecu_dlist_swap
-        - ....
-
-7. Add sphinx documentation for ECU_DLIST_AT_FOR_EACH(), and ECU_DLIST_CONST_AT_FOR_EACH().
-
-# Timer
-1. Add Sphinx documentation.
-3. When timer and FSM done, use it in main.c build test to verify linkage.
-4. In documentation note that ecu_timer_set() DISARMS the timer and removes it from list.
-5. In documentation note that calling ecu_timer_set() in expire callback will remove it.
-   User has to readd timer to reactivate it.
-6. In documentation note that disarming/rearming timer is valid. Talk about cases with
-one-shot and periodic timers.
-
-
-## Tree
-1. In ECU_TREE_NODE_GET_ENTRY() macro call, getting warning about how cast from char*
-to struct ecu_timer* increases alignment requirements (when cross-compiling for 32-bit ARM). 
-THIS IS OK. Maybe add GCC pragmas to get rid of warning? Wrap this in an #ifdef GCC macro
-so this only applies to GCC. I.e.
-```C
-#ifdef GCC
-#pragma GCC -wnocast-align //whatever syntax to ignore wcast-align warnings
-#define ECU_TREE_NODE_GET_ENTRY() ....
-#end pragma
-#endif
-```
-2. Add add_sibling_left() and add_sibling_right() function. 
-3. NULL check all parameters!!!!!!! You cant assume the node_valid() function will NULL check. It can change!!
-4. Write tests for ecu_tree_node_check_object_id() and ecu_tree_node_get_object_id().
-5. Finished (done!) tree.c cleanup and code verification (asserts, style, etc).
-6. Finished (done!) destructor tests and tests for adding nodes in middle of iteration. 
-7. Just need to do cleanup and documentation. Stopped at ecu_tree_remove_node() function.
-
-
-<<<<<<< HEAD
-=======
-## Unit Tests
-1. Prefix all **helper** class members with m_. TEST_GROUP classes do not have to follow this. 
-Example: 
-```C
-TEST_GROUP(TestClass)
-{
-    int a;
-};
-
-class helper_class
-{
-    int m_a;
-};
-```
-2. In all unit tests do catch a const exception instead of nonconst exception.
-I.e. catch (const AssertException&) instead of catch (AssertException&)
-
-
->>>>>>> 0e4e0116
-## Build system and syntax, CI, etc
-0. Still need to clang-format fsm, hsm, timer, and tree.
-
-1. Add doxygen, doxysphinx, and sphinx documentation build steps to CMake. Fail build
-if any error codes returned. !!!in readthedocs.yaml return error code 183 if any doxygen
-or doxysphinx warnings/errors occur!!!.
-
-2. Add clang-format to CMake build tests. Do not auto-format the code. Instead return
-error if diff is different before and after formatting.
-
-3. Add build tests (executables) for different hardware targets. stm32l0, stm32l3, etc.
-Need linker scripts for each target. Toolchain files will be for cm0, cm4, etc.
-
-4. Print "cannot use endian.h" warning only at build-time NOT configuration time.
-Otherwise message is always printed
-- Think I may need to dereference ${CMAKE_C_BYTE_ORDER} in if-else statement?
-- Note the if() elseif() stuff is evaluated at configuration time.
-
-5. When using ecu in external project, setting ecu to c_std_23 does not use static_assert()??? 
-It uses the extern char array[]???? Maybe cause it's passing -std=gnu2x? Look into this...
-
-6. Use #pragma message() instead of #warning for TODO messages. I.e.
-```C
-#pragma message("TODO: Want a timer reset capability without coupling it to tlist. \
-    Reset = stop timer but do not restart its timer. When its readded it counts down \
-    from its old saved value.")
-```
-
-# Clang-format
-1. One line max now.
-2. Braces (if, while, for, etc).
-3. Pointer location. I.e. void* vs void *
-4. Limit PRIVATE documentation to just on struct documentation and put it in warning, 
-Don't do on individual members. Use one-line doxygen syntax for struct members. I.e.
-```C
-/**
- * @brief Single node within list. User-defined 
- * nodes contain this object.
- * 
- * @warning PRIVATE. Unless otherwise specified, all 
- * members can only be edited via the public API.
- */
-struct ecu_dnode
-{
-    /// @brief Next node in list.
-    struct ecu_dnode *next;
-
-    /// @brief Previous node in list.
-    struct ecu_dnode *prev;
-
-    /// @brief Optional user-defined node destructor. Executes 
-    /// when @ref ecu_dlist_destroy() or @ref ecu_dnode_destroy() 
-    /// are called.
-    void (*destroy)(struct ecu_dnode *me, ecu_object_id id);
-
-    /// @brief Optional node ID. Helps user identify 
-    /// different types stored in the same list.
-    ecu_object_id id;
-};
-```
-
-
-## CI Pipeline Steps:
-If any step fails do not move on.
-1. format check. clang-format.
-2. Compile. cmake and cmake --build
-- cmake -DECU_DISABLE_RUNTIME_ASSERTS=OFF --preset linux-gnu-build // for runtime asserts enabled
-- cmake --build --preset linux-gnu-build
-
-- cmake -DECU_DISABLE_RUNTIME_ASSERTS=ON --preset linux-gnu-build // for runtime asserts disabled
-- cmake --build --preset linux-gnu-build
-3. run unit tests.
-4. generate documentation. doxygen
+Completed.
+1. asserter.h/.c DONE.
+2. attributes.h. DONE.
+3. dlist.h/.c. TODO. See dlist entry below.
+4. endian.h. DONE.
+5. event.h/.c DONE. TODO May delete this.
+6. fsm.h/.c. TODO. Refactor, new tests, clang-format, documentation.
+7. hsm.h/.c. TODO. Implmentation, tests, clang-format, documentation.
+8. object_id.h/.c. DONE.
+9. timer.h/.c. TODO. Refactor with new dlist. Refactor to use list sort. Update tests, clang-format, documentation.
+10. tree.h/.c. Tests done. TODO Code cleanup and Documentation. May refactor.
+11. utils.h. TODO Documentation.
+
+## Ring buffer
+1. Add ring buffer module (currently stashed). Add tests and documentation.
+
+## FSM
+0. Lint.
+1. Add tests.
+2. Sphinx documentation.
+
+## Utils
+1. Added utils.h. Have to document in sphinx.
+
+## DList
+1. In ECU_DNODE_GET_ENTRY() macro call, getting warning about how cast from char*
+to struct ecu_timer* increases alignment requirements (when cross-compiling for 32-bit ARM). 
+THIS IS OK. Maybe add GCC pragmas to get rid of warning? Wrap this in an #ifdef GCC macro
+so this only applies to GCC. I.e.
+```C
+#ifdef GCC
+#pragma GCC -wnocast-align //whatever syntax to ignore wcast-align warnings
+#define ECU_DNODE_GET_ENTRY() ....
+#end pragma
+#endif
+```
+
+2. Add ecu_dlist_front(), ecu_dlist_cfront(), ecu_dlist_pop_front(), 
+ecu_dlist_back(), ecu_dlist_cback(), ecu_dlist_pop_back(), and ecu_dlist_swap() to Sphinx documentation. 
+
+3. Update Sphinx documentation for ecu_dnode_remove(). Before you were
+not allowed to remove it unless node was in list. Now we remove it
+regardless (no need to check).
+
+4. Refactor EXPECT_NODE_IN_LIST() to be a varidic template if you have time.
+
+5. Changed ecu_dlist_get_size() to ecu_dlist_size() and Changed ecu_dlist_is_empty() to
+ecu_dlist_empty() to emulate stdlib. Don't think these were ever in Sphinx documentation 
+Add them to Sphinx documentation!!!
+
+6. Make sphinx documentation headers similar to stdlib.  I.e.
+    List Modifiers Section
+        - ecu_dlist_clear
+        - ecu_dlist_insert_before
+        - ...
+    
+    List Operations
+        - ecu_dlist_clear
+        - ecu_dlist_sort
+        - ecu_dlist_swap
+        - ....
+
+7. Add sphinx documentation for ECU_DLIST_AT_FOR_EACH(), and ECU_DLIST_CONST_AT_FOR_EACH().
+
+# Timer
+1. Add Sphinx documentation.
+3. When timer and FSM done, use it in main.c build test to verify linkage.
+4. In documentation note that ecu_timer_set() DISARMS the timer and removes it from list.
+5. In documentation note that calling ecu_timer_set() in expire callback will remove it.
+   User has to readd timer to reactivate it.
+6. In documentation note that disarming/rearming timer is valid. Talk about cases with
+one-shot and periodic timers.
+
+
+## Tree
+1. In ECU_TREE_NODE_GET_ENTRY() macro call, getting warning about how cast from char*
+to struct ecu_timer* increases alignment requirements (when cross-compiling for 32-bit ARM). 
+THIS IS OK. Maybe add GCC pragmas to get rid of warning? Wrap this in an #ifdef GCC macro
+so this only applies to GCC. I.e.
+```C
+#ifdef GCC
+#pragma GCC -wnocast-align //whatever syntax to ignore wcast-align warnings
+#define ECU_TREE_NODE_GET_ENTRY() ....
+#end pragma
+#endif
+```
+2. Add add_sibling_left() and add_sibling_right() function. 
+3. NULL check all parameters!!!!!!! You cant assume the node_valid() function will NULL check. It can change!!
+4. Write tests for ecu_tree_node_check_object_id() and ecu_tree_node_get_object_id().
+5. Finished (done!) tree.c cleanup and code verification (asserts, style, etc).
+6. Finished (done!) destructor tests and tests for adding nodes in middle of iteration. 
+7. Just need to do cleanup and documentation. Stopped at ecu_tree_remove_node() function.
+
+
+## Unit Tests
+1. Prefix all **helper** class members with m_. TEST_GROUP classes do not have to follow this. 
+Example: 
+```C
+TEST_GROUP(TestClass)
+{
+    int a;
+};
+
+class helper_class
+{
+    int m_a;
+};
+```
+2. In all unit tests do catch a const exception instead of nonconst exception.
+I.e. catch (const AssertException&) instead of catch (AssertException&)
+
+
+## Build system and syntax, CI, etc
+0. Still need to clang-format fsm, hsm, timer, and tree.
+
+1. Add doxygen, doxysphinx, and sphinx documentation build steps to CMake. Fail build
+if any error codes returned. !!!in readthedocs.yaml return error code 183 if any doxygen
+or doxysphinx warnings/errors occur!!!.
+
+2. Add clang-format to CMake build tests. Do not auto-format the code. Instead return
+error if diff is different before and after formatting.
+
+3. Add build tests (executables) for different hardware targets. stm32l0, stm32l3, etc.
+Need linker scripts for each target. Toolchain files will be for cm0, cm4, etc.
+
+4. Print "cannot use endian.h" warning only at build-time NOT configuration time.
+Otherwise message is always printed
+- Think I may need to dereference ${CMAKE_C_BYTE_ORDER} in if-else statement?
+- Note the if() elseif() stuff is evaluated at configuration time.
+
+5. When using ecu in external project, setting ecu to c_std_23 does not use static_assert()??? 
+It uses the extern char array[]???? Maybe cause it's passing -std=gnu2x? Look into this...
+
+6. Use #pragma message() instead of #warning for TODO messages. I.e.
+```C
+#pragma message("TODO: Want a timer reset capability without coupling it to tlist. \
+    Reset = stop timer but do not restart its timer. When its readded it counts down \
+    from its old saved value.")
+```
+
+# Clang-format
+1. One line max now.
+2. Braces (if, while, for, etc).
+3. Pointer location. I.e. void* vs void *
+4. Limit PRIVATE documentation to just on struct documentation and put it in warning, 
+Don't do on individual members. Use one-line doxygen syntax for struct members. I.e.
+```C
+/**
+ * @brief Single node within list. User-defined 
+ * nodes contain this object.
+ * 
+ * @warning PRIVATE. Unless otherwise specified, all 
+ * members can only be edited via the public API.
+ */
+struct ecu_dnode
+{
+    /// @brief Next node in list.
+    struct ecu_dnode *next;
+
+    /// @brief Previous node in list.
+    struct ecu_dnode *prev;
+
+    /// @brief Optional user-defined node destructor. Executes 
+    /// when @ref ecu_dlist_destroy() or @ref ecu_dnode_destroy() 
+    /// are called.
+    void (*destroy)(struct ecu_dnode *me, ecu_object_id id);
+
+    /// @brief Optional node ID. Helps user identify 
+    /// different types stored in the same list.
+    ecu_object_id id;
+};
+```
+
+
+## CI Pipeline Steps:
+If any step fails do not move on.
+1. format check. clang-format.
+2. Compile. cmake and cmake --build
+- cmake -DECU_DISABLE_RUNTIME_ASSERTS=OFF --preset linux-gnu-build // for runtime asserts enabled
+- cmake --build --preset linux-gnu-build
+
+- cmake -DECU_DISABLE_RUNTIME_ASSERTS=ON --preset linux-gnu-build // for runtime asserts disabled
+- cmake --build --preset linux-gnu-build
+3. run unit tests.
+4. generate documentation. doxygen