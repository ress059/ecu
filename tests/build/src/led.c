--- conflicted
+++ resolved
@@ -192,13 +192,8 @@
 
 void led_start(struct led *me)
 {
-<<<<<<< HEAD
-    ECU_RUNTIME_ASSERT( (led_is_constructed(me)) );
+    ECU_ASSERT( (led_is_constructed(me)) );
     ecu_fsm_start(TODO_WAS_FSM_BASE_CAST_BEFORE!!(me));
-=======
-    ECU_ASSERT( (led_is_constructed(me)) );
-    ecu_fsm_start(ECU_FSM_BASE_CAST(me));
->>>>>>> 46fb0a07
 }
 
 void led_destroy(struct led *me)
@@ -219,13 +214,7 @@
 
 void led_dispatch(struct led *me, const struct led_event *event)
 {
-<<<<<<< HEAD
-    ECU_RUNTIME_ASSERT( (event) );
-    ECU_RUNTIME_ASSERT( (led_is_constructed(me)) );
+    ECU_ASSERT( (event) );
+    ECU_ASSERT( (led_is_constructed(me)) );
     ecu_fsm_dispatch(TODO_WAS_FSM_BASE_CAST_BEFORE!!(me), event);
-=======
-    ECU_ASSERT( (event) );
-    ECU_ASSERT( (led_is_constructed(me)) );
-    ecu_fsm_dispatch(ECU_FSM_BASE_CAST(me), event);
->>>>>>> 46fb0a07
 }