--- conflicted
+++ resolved
@@ -3,15 +3,9 @@
         ${CMAKE_CURRENT_LIST_DIR}/build-test/main.c
     )
 
-<<<<<<< HEAD
-if(ECU_ENABLE_UNIT_TESTING)
-    add_executable(ECU_unit_test
-        src/test_circular_dll.cpp
-=======
     target_link_libraries(ecu_build_test
         PRIVATE 
             ecu_library        
->>>>>>> 46ce71fa
     )
 endif()
 ##################################################################################
